## Creating a module

Creating a module for botpress is extremely easy and straightforward. You may choose to create local modules or to publish them back to the community (please!). Either way, the process is exactly the same; so you may choose to create a module for yourself and publish it later.

### Anatomy of a module

To create a module, simply run the following command in an empty directory:

```
botpress create
```

Botpress will ask you a couple of questions and bootstrap the module for you. At this point you should have a new folder with some files in it. All you need to do now is `cd` in the directory and install the local dependencies:

```
npm install
```

**Note: modules are required to start by `botpress-`, otherwise they are ignored and won't be loaded by your bot.** The CLI tool enforces this rule and it should not be changed manually for this reason.

A botpress module looks like so:

```
/src
    index.js
    /views
         index.jsx
         style.scss
package.json
webpack.js
LICENSE
.gitignore
.npmignore
```

As you can see, all the module's logic is inside the `/src` directory. A module has a backend module and a frontend component (/views/index.jsx).

- `webpack.js` bundles your module. Botpress can't load your module if it's not bundled. In most cases, you won't have to deal with webpack or this file directly; everything should work out of the box.

- `package.json` is a regular package.json file, except that is has a mandatory `botpress` configuration entry. You may change the module display name and logo there. Some necessary dependencies have also been installed by default.

- `LICENSE` either AGPL3 or the Botpress License. Defaults to AGPL3.

- `/src/index.js` The module's backend entry point. This is where the module logic goes.

- `/src/views/index.jsx` The module's frontend entry component (written in [React](https://facebook.github.io/react/)). This is where the frontend logic goes.

### Backend

A module entry point is an object that exposes two methods: `init` and `ready`.

Both methods take **`bp`** as their first argument and do not need to return anything.

- `init(bp)` is called on module initialization (before the bot is started). Middlewares registration usually goes here.
- `ready(bp)` is called once all modules are loaded and the bot is fully started. Routing and module logic usually go here.

To see examples of how modules are implemented, you may look at the source of existing modules such as [`botpress-messenger`](https://github.com/botpress/botpress-messenger/blob/master/src/index.js).

### Frontend

The front-end of a module is a [React Component](https://facebook.github.io/react/docs/react-component.html). All you have to do is import React and export a React.Component class in `/src/views/index.jsx`.

Botpress will pass an instance of the front-end `bp` instance and a pre-configured `axios` to your module component:

- `bp` exposes `bp.events`, which is an instance of the [EventBus](events.md)
- [`axios`](https://github.com/mzabriskie/axios) is pre-configured to provide the required authentication token by the API routes

#### Example

```js
import React from 'react'

export default class TemplateModule extends React.Component {

  emitEvent() {
    this.props.bp.events.emit('test.clicked', { a: '123' })
  }

  render() {
    return <button onClick={::this.emitEvent}>Click me</button>
  }
}
```

To see more examples of how modules are implemented, you may look at the source of existing modules such as [`botpress-messenger`](https://github.com/botpress/botpress-messenger/blob/master/src/views/index.jsx).

### Bundling

**Note: modules code are transpiled by default with the `react`, `stage-0` and `latest` [Babel](http://babeljs.io) presets. For more details, please have a look at the `webpack.js` file in your module's root.**

In order for the module to be loaded by botpress, it needs to be bundled into two files:

- **`bin/node.bundle.js`**
- **`bin/web.bundle.js`**

In order to do that, your module's `package.json` includes two commands:

- `npm run compile`: bundles the module
- `npm run watch`: continuous bundling, waiting for changes

### Testing & Local development

<<<<<<< HEAD
You can install a module you are currently developing as follows:
=======
You can install a module you are currently developing by simply installing it:
>>>>>>> 10ca8de6

```
botpress install ../path/to/my/module
```

Then you can use the [`npm link`](https://docs.npmjs.com/cli/link) command to link the module with a symbolic link (instead of having to re-install it at every change):

```
npm link ../path/to/my/botpress-module
```

### Publishing

To publish your module:

```
npm publish
```

Botpress crawls and indexes modules periodically. It may take up to 45 minutes before your module shows up in the list of available modules. Even before it shows up, it is available to install via the [`botpress install`](cli-reference.md#install--i) command.

Note that the **all of the following criteria must be met** before a module can appear as a community module:

1. You must have filled and signed the **Distribution Agreement** _(available soon)_. The agreement shows up automatically before running `npm publish`.
2. The module name must start with `botpress-`
3. The license must be set to `AGPL 3.0` or `Botpress License`
4. The `package.json` must have a valid `botpress` section
5. The code of the module must be hosted on GitHub, be public and the `repository` field in your `package.json` must point to it

If you have done all of the above and are still having problems, please [contact us](https://gitter.im/botpress/core) and we will aim to quickly resolve the issue for you.<|MERGE_RESOLUTION|>--- conflicted
+++ resolved
@@ -100,11 +100,7 @@
 
 ### Testing & Local development
 
-<<<<<<< HEAD
 You can install a module you are currently developing as follows:
-=======
-You can install a module you are currently developing by simply installing it:
->>>>>>> 10ca8de6
 
 ```
 botpress install ../path/to/my/module
