const express = require('express')
const path = require('path')
const proxy = require('express-http-proxy')
const _ = require('lodash')
const bodyParser = require('body-parser')
const qs = require('querystring')

<<<<<<< HEAD
const { HttpProxy, getApiBasePath, BASE_PATH } = require('@botpress/xx-util')
=======
const { HttpProxy, setApiBasePath, BASE_PATH } = require('@botpress/xx-util')
const { version: uiVersion } = require('botpress/package.json')

// UI res.set(...)
// Proxy req.get(...)
// Proxy set api path
>>>>>>> a2db96a8

function noCache(req, res, next) {
  res.header('Cache-Control', 'private, no-cache, no-store, must-revalidate')
  res.header('Expires', '-1')
  res.header('Pragma', 'no-cache')
  delete req.headers['if-modified-since']
  delete req.headers['if-none-match']
  next()
}

function start({ coreApiUrl, proxyHost, proxyPort }, callback) {
  const app = express()
  app.use(bodyParser.json())
  app.use(express.static(path.join(__dirname, 'static')))

  const httpProxy = new HttpProxy(app, coreApiUrl)

  httpProxy.proxy('/api/bot/information', '/')

  app.post(
    '/api/middlewares/customizations',
    noCache,
<<<<<<< HEAD
    proxy(core_api_url, {
      proxyReqPathResolver: async (req, res) => getApiBasePath(req) + '/middleware',
=======
    proxy(coreApiUrl, {
      proxyReqPathResolver: async (req, res) => setApiBasePath(req) + '/middleware',
>>>>>>> a2db96a8
      proxyReqBodyDecorator: async (body, srcReq) => {
        // Middleware(s) is a typo. Can't be plural.
        return { middleware: body.middlewares }
      }
    })
  )

  httpProxy.proxy('/api/middlewares', '/middleware')

  app.post(
    '/api/media',
<<<<<<< HEAD
    proxy(core_api_url, {
      proxyReqPathResolver: async (req, res) => getApiBasePath(req) + '/media',
=======
    proxy(coreApiUrl, {
      proxyReqPathResolver: async (req, res) => setApiBasePath(req) + '/media',
>>>>>>> a2db96a8
      parseReqBody: false
    })
  )

  app.get(
    '/media',
<<<<<<< HEAD
    proxy(core_api_url, {
      proxyReqPathResolver: async (req, res) => getApiBasePath(req) + '/media'
=======
    proxy(coreApiUrl, {
      proxyReqPathResolver: async (req, res) => setApiBasePath(req) + '/media'
>>>>>>> a2db96a8
    })
  )

  app.post(
    '/api/content/categories/:categoryId/items/:itemId',
    proxy(coreApiUrl, {
      proxyReqPathResolver: req => {
        return `${getApiBasePath(req)}/content/${req.params.categoryId}/elements/${req.params.itemId}`
      }
    })
  )

  app.post(
    '/api/content/categories/:categoryId/items',
    proxy(coreApiUrl, {
      proxyReqPathResolver: async (req, res) => {
        return `${getApiBasePath(req)}/content/${req.params.categoryId}/elements`
      }
    })
  )

  httpProxy.proxy('/api/content/categories', '/content/types')

  app.get(
    '/api/content/items-batched/:itemIds',
    noCache,
    proxy(coreApiUrl, {
      proxyReqPathResolver: req => {
        const elementIds = req.params.itemIds.split(',')
        return `${getApiBasePath(req)}/content/elements?ids=${elementIds.join(',')}`
      },
      userResDecorator: function(proxyRes, proxyResData, userReq, userRes) {
        const body = JSON.parse(proxyResData)
        return body.map(x => ({
          ...x,
          categoryId: x.contentType,
          data: x.computedData,
          categorySchema: x.schema,
          categoryTitle: x.schema.title
        }))
      }
    })
  )

  app.get(
    '/api/content/items',
    noCache,
    proxy(coreApiUrl, {
      proxyReqPathResolver: req => {
        const apiPath = getApiBasePath(req)
        const oQuery = req.query || {}
        const query = qs.stringify(_.pick(oQuery, ['from', 'count', 'searchTerm']))

        if (!oQuery.categoryId || oQuery.categoryId === 'all') {
          return `${apiPath}/content/elements?${query}`
        }
        return `${apiPath}/content/${oQuery.categoryId}/elements?${query}`
      },
      userResDecorator: function(proxyRes, proxyResData, userReq, userRes) {
        const body = JSON.parse(proxyResData)
        body.forEach(x => _.assign(x, { categoryId: x.contentType }))
        return body
      }
    })
  )

  app.get(
    '/api/content/items/count',
    noCache,
    proxy(coreApiUrl, {
      proxyReqPathResolver: req => {
        const contentType = req.query.categoryId
        const apiPath = getApiBasePath(req)

        if (contentType) {
          return `${apiPath}/content/${contentType}/elements/count`
        }
        return `${apiPath}/content/elements/count`
      }
    })
  )

  app.get(
    '/api/content/items/:itemId',
    proxy(coreApiUrl, {
      proxyReqPathResolver: (req, res) => {
        const elementId = req.params.itemId
        const apiPath = getApiBasePath(req)
        return `${apiPath}/content/elements/${elementId}`
      },
      userResDecorator: function(proxyRes, proxyResData, userReq, userRes) {
        const body = JSON.parse(proxyResData)
        return {
          ...body,
          categoryId: body.contentType,
          data: body.computedData,
          categorySchema: body.schema,
          categoryTitle: body.schema.title
        }
      }
    })
  )

  httpProxy.proxy('/api/flows/available_actions', '/actions')

  httpProxy.proxy('/api/flows/all', '/flows')

  app.post(
    '/api/flows/save',
    noCache,
    proxy(coreApiUrl, {
      proxyReqPathResolver: req => {
        return getApiBasePath(req) + '/flows'
      },
      proxyReqBodyDecorator: async body => {
        // name prop is new
        // version prop is missing from the original ui payload
        body.forEach(x => _.assign(x, { name: x.flow, version: '0.0.1' }))
        return body
      }
    })
  )

  app.get('/js/env.js', (req, res) => {
    // TODO FIX Implement this
    res.contentType('text/javascript')
    res.send(`
    (function(window) {
        window.NODE_ENV = "production";
        window.BOTPRESS_ENV = "dev";
        window.BOTPRESS_CLOUD_ENABLED = false;
        window.BOTPRESS_CLOUD_SETTINGS = {"botId":"","endpoint":"","teamId":"","env":"dev"};
        window.DEV_MODE = true;
        window.AUTH_ENABLED = true;
        window.BOTPRESS_AUTH_FULL = true;
        window.BP_SOCKET_URL = '${coreApiUrl}';
        window.AUTH_TOKEN_DURATION = 21600000;
        window.OPT_OUT_STATS = false;
        window.SHOW_GUIDED_TOUR = false;
        window.BOTPRESS_VERSION = "${uiVersion}";
        window.APP_NAME = "Botpress";
        window.GHOST_ENABLED = false;
        window.BOTPRESS_FLOW_EDITOR_DISABLED = null;
        window.BOTPRESS_XX = true;
      })(typeof window != 'undefined' ? window : {})
    `)
  })

  app.get('/api/notifications/inbox', (req, res) => {
    res.send('[]')
  })

  app.get('/api/community/hero', (req, res) => {
    res.send({ hidden: true })
  })

  app.get(
    '/api/logs',
    proxy(coreApiUrl, {
      proxyReqPathResolver: (req, res) => {
        const apiPath = getApiBasePath(req)
        const limit = req.query.limit
        return limit ? `${apiPath}/logs?limit=${limit}` : `${apiPath}/logs`
      }
    })
  )

  /**
   * Auth
   */
  httpProxy
    .proxy('/api/login', {
      proxyReqPathResolver: () => '/api/v1/auth/login',
      proxyReqBodyDecorator: ({ user, password }) => {
        return { username: user, password }
      },
      userResDecorator: (proxyRes, proxyResData, userReq, userRes) => {
        try {
          const data = JSON.parse(proxyResData.toString('utf8'))
          if (data.status === 'error') {
            userRes.status(200)
            return JSON.stringify({ success: false, reason: data.message })
          } else {
            return JSON.stringify({ success: true, token: data.payload.token })
          }
        } catch (e) {
          console.error(e)
          return proxyResData
        }
      }
    })
    .proxy('/api/my-account', {
      proxyReqPathResolver: () => '/api/v1/auth/me/profile',
      userResDecorator: (proxyRes, proxyResData, userReq, userRes) => {
        try {
          const data = JSON.parse(proxyResData.toString('utf8'))
          if (data.status === 'error') {
            userRes.status(200)
            return JSON.stringify({ success: false, reason: data.message })
          } else {
            return JSON.stringify(data.payload)
          }
        } catch (e) {
          console.error(e)
          return proxyResData
        }
      }
    })

  /**
   * Modules
   */
  app.all(
    '/api/botpress-platform-webchat/*',
    proxy(coreApiUrl, {
      proxyReqPathResolver: (req, res) => {
        let parts = _.drop(req.path.split('/'), 3)
        const newPath = parts.join('/')
        const newQuery = qs.stringify(req.query)
        const apiPath = getApiBasePath(req)
        return `${apiPath}/ext/channel-web/${newPath}?${newQuery}`
      }
    })
  )

  app.get(
    '/api/modules',
    proxy(coreApiUrl, {
      proxyReqPathResolver: () => {
        return `${BASE_PATH}/modules/`
      }
    })
  )

  app.get(
    [`/js/modules/:moduleName`, `/js/modules/:moduleName/:subview`],
    proxy(coreApiUrl, {
      proxyReqPathResolver: (req, res) => {
        let moduleName = req.params.moduleName

        if (moduleName === 'web.bundle.js.map') {
          return null
        }

        let path = req.params.subview || 'index.js'
        if (!path.endsWith('.js')) {
          path = path + '.js'
        }

        return `${BASE_PATH}/modules/${moduleName}/files?path=${path}`
      }
    })
  )

  app.get('/*', (req, res) => {
    const absolutePath = path.join(__dirname, 'static/index.html')

    res.contentType('text/html')
    res.sendFile(absolutePath)
  })

  return app.listen(proxyPort, callback)
}

module.exports = start<|MERGE_RESOLUTION|>--- conflicted
+++ resolved
@@ -5,16 +5,8 @@
 const bodyParser = require('body-parser')
 const qs = require('querystring')
 
-<<<<<<< HEAD
-const { HttpProxy, getApiBasePath, BASE_PATH } = require('@botpress/xx-util')
-=======
 const { HttpProxy, setApiBasePath, BASE_PATH } = require('@botpress/xx-util')
 const { version: uiVersion } = require('botpress/package.json')
-
-// UI res.set(...)
-// Proxy req.get(...)
-// Proxy set api path
->>>>>>> a2db96a8
 
 function noCache(req, res, next) {
   res.header('Cache-Control', 'private, no-cache, no-store, must-revalidate')
@@ -37,13 +29,8 @@
   app.post(
     '/api/middlewares/customizations',
     noCache,
-<<<<<<< HEAD
     proxy(core_api_url, {
       proxyReqPathResolver: async (req, res) => getApiBasePath(req) + '/middleware',
-=======
-    proxy(coreApiUrl, {
-      proxyReqPathResolver: async (req, res) => setApiBasePath(req) + '/middleware',
->>>>>>> a2db96a8
       proxyReqBodyDecorator: async (body, srcReq) => {
         // Middleware(s) is a typo. Can't be plural.
         return { middleware: body.middlewares }
@@ -55,26 +42,16 @@
 
   app.post(
     '/api/media',
-<<<<<<< HEAD
     proxy(core_api_url, {
       proxyReqPathResolver: async (req, res) => getApiBasePath(req) + '/media',
-=======
-    proxy(coreApiUrl, {
-      proxyReqPathResolver: async (req, res) => setApiBasePath(req) + '/media',
->>>>>>> a2db96a8
       parseReqBody: false
     })
   )
 
   app.get(
     '/media',
-<<<<<<< HEAD
     proxy(core_api_url, {
       proxyReqPathResolver: async (req, res) => getApiBasePath(req) + '/media'
-=======
-    proxy(coreApiUrl, {
-      proxyReqPathResolver: async (req, res) => setApiBasePath(req) + '/media'
->>>>>>> a2db96a8
     })
   )
 
