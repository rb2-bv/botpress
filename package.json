{
  "name": "botpress",
  "description": "The world's first CMS for bots. Easily create, manage and extend chatbots.",
<<<<<<< HEAD
  "version": "2.0.0-beta.6",
=======
  "version": "1.1.13",
>>>>>>> 7924fe06
  "author": "Botpress",
  "bin": {
    "bp": "./bin/botpress",
    "botpress": "./bin/botpress"
  },
  "bugs": {
    "url": "https://github.com/botpress/botpress/issues"
  },
  "dependencies": {
    "axios": "^0.15.2",
    "babel-polyfill": "^6.23.0",
    "bluebird": "^3.4.6",
    "body-parser": "^1.15.2",
    "chalk": "^1.1.3",
    "commander": "^2.9.0",
    "compression": "^1.7.1",
    "dotenv": "^4.0.0",
    "eventemitter2": "^2.1.3",
    "express": "^4.14.0",
    "glob": "^7.1.2",
    "howler": "^2.0.3",
    "js-yaml": "^3.8.4",
    "jsonwebtoken": "^7.1.9",
    "knex": "^0.12.6",
    "lodash": "^4.16.4",
    "mkdirp": "^0.5.1",
    "moment": "^2.15.1",
    "monitorctrlc": "^2.0.1",
    "ms": "^0.7.1",
    "multer": "^1.3.0",
    "mustache": "^2.3.0",
    "mware": "0.0.3",
    "nanoid": "^1.0.1",
    "node-machine-id": "^1.1.3",
    "nodemon": "^1.12.1",
    "pg": "^6.1.2",
    "prepend-file": "^1.3.1",
    "prompt": "^1.0.0",
    "prompt-confirm": "^1.2.0",
    "randomstring": "^1.1.5",
    "react-codemirror": "^1.0.0",
    "react-jsonschema-form": "^0.49.0",
    "socket.io": "^1.5.0",
    "socket.io-client": "^2.0.3",
    "socketio-jwt": "^4.5.0",
    "source-map-support": "^0.4.6",
    "sqlite3": "^3.1.13",
    "universal-analytics": "^0.4.8",
    "username": "^3.0.0",
    "valid-url": "^1.0.9",
    "vm2": "^3.5.2",
    "winston": "^2.2.0"
  },
  "devDependencies": {
    "autoprefixer": "^6.5.3",
    "babel-cli": "^6.16.0",
    "babel-core": "^6.18.0",
    "babel-eslint": "^8.0.2",
    "babel-loader": "^7.1.2",
    "babel-plugin-root-import": "^5.1.0",
    "babel-plugin-transform-class-properties": "^6.24.1",
    "babel-preset-env": "^1.6.1",
    "babel-preset-react": "^6.11.1",
    "babel-preset-stage-3": "^6.24.1",
    "babel-register": "^6.16.3",
    "bootstrap": "^3.3.7",
    "chai": "^3.5.0",
    "classnames": "^2.2.5",
    "copy-webpack-plugin": "^4.2.0",
    "cross-os": "^1.2.2",
    "css-loader": "^0.25.0",
    "eslint": "^4.12.0",
    "eslint-config-prettier": "^2.9.0",
    "eslint-plugin-prettier": "^2.3.1",
    "exports-loader": "^0.6.3",
    "expose-loader": "^0.7.1",
    "extract-text-webpack-plugin": "^3.0.1",
    "file-loader": "^0.9.0",
    "halogen": "^0.2.0",
    "hard-source-webpack-plugin": "^0.4.9",
    "history": "^2.1.2",
    "husky": "0.14.3",
    "json-loader": "^0.5.4",
    "keymirror": "^0.1.1",
    "lint-staged": "4.3.0",
    "mkdirp": "^0.5.1",
    "mocha": "^3.1.2",
    "ncp": "^2.0.0",
    "node-sass": "^4.5.3",
    "npm-watch": "^0.1.6",
    "postcss-loader": "^2.0.8",
    "prettier": "1.7.4",
    "prop-types": "^15.5.8",
    "react": "^15.3.1",
    "react-addons-css-transition-group": "^15.3.1",
    "react-bootstrap": "^0.30.3",
    "react-bootstrap-button-loader": "^1.0.7",
    "react-dom": "^15.3.1",
    "react-emoji": "^0.4.4",
    "react-fontawesome": "^1.2.0",
    "react-ga": "^2.1.2",
    "react-markdown": "^2.4.5",
    "react-redux": "^5.0.6",
    "react-router": "^2.8.1",
    "react-select": "^1.0.0-rc.10",
    "react-sidebar": "^2.2.1",
    "react-sortable": "^1.2.0",
    "react-split-pane": "^0.1.66",
    "reduce-reducers": "^0.1.2",
    "redux": "^3.7.2",
    "redux-actions": "^2.2.1",
    "redux-thunk": "^2.2.0",
    "require-npm-version": "^1.0.2",
    "rimraf": "^2.6.2",
    "sass-loader": "^6.0.6",
    "script-loader": "^0.7.0",
    "simple-line-icons": "^2.4.1",
    "sinon": "^1.17.7",
    "storm-react-diagrams": "^3.1.2",
    "style-loader": "^0.13.1",
    "tmp": "0.0.31",
    "uglifyjs-webpack-plugin": "^1.0.1",
    "webpack": "^3.8.1",
    "webpack-node-externals": "^1.6.0"
  },
  "engines": {
    "node": ">=6.10.0 <9.0.0"
  },
  "homepage": "https://github.com/botpress/botpress#readme",
  "keywords": [
    "bots",
    "chatbots",
    "bot framework",
    "messenger",
    "facebook",
    "slack",
    "botkit",
    "microsoft bot framework",
    "bot builder",
    "bot",
    "chatbot",
    "api"
  ],
  "license": "AGPL-3.0",
  "main": "lib/node.bundle.js",
  "repository": "git+https://github.com/botpress/botpress.git",
  "os": ["darwin", "linux", "win32"],
  "scripts": {
    "edition:lite": "git reset && git checkout package.json yarn.lock && rm -f .pro-mode",
    "edition:pro": "node package-pro.js",
    "prepare": "npm run compile-prod",
    "compile": "node ./build.js",
    "compile-prod": "cross-os compile-prod",
    "test": "cross-os test",
    "watch": "npm-watch",
    "precommit": "lint-staged && node check-pro-mode.js",
    "lint": "eslint {src,lib,tests,extensions}/**/*.{js,jsx}"
  },
  "cross-os": {
    "compile-prod": {
      "darwin": "NODE_ENV=production node ./build.js && ls -lh ./lib/web/js && echo \"DONE\"",
      "linux": "NODE_ENV=production node ./build.js && ls -lh ./lib/web/js && echo \"DONE\"",
      "win32": "SET NODE_ENV=production&& node ./build.js && ls -lh ./lib/web/js && echo \"DONE\" && SET NODE_ENV="
    },
    "test": {
      "darwin":
        "BABEL_ENV=tests mocha --compilers js:babel-core/register --require tests/index.js tests/** extensions/**/tests/**",
      "linux":
        "BABEL_ENV=tests mocha --compilers js:babel-core/register --require tests/index.js tests/** extensions/**/tests/**",
      "win32":
        "SET BABEL_ENV=tests&& mocha --compilers js:babel-core/register --require tests/index.js tests/** extensions/**/tests/** && SET BABEL_ENV="
    }
  },
  "watch": {
    "compile": {
      "patterns": ["src", "extensions"],
      "extensions": "js,jsx,scss,json,html"
    }
  },
  "lint-staged": {
    "*.{js,jsx}": ["prettier --write", "eslint", "git add"],
    "*.{json,css,scss}": ["prettier --write", "git add"]
  },
  "pre-commit": {
    "run": "precommit",
    "silent": true
  }
}<|MERGE_RESOLUTION|>--- conflicted
+++ resolved
@@ -1,11 +1,7 @@
 {
   "name": "botpress",
   "description": "The world's first CMS for bots. Easily create, manage and extend chatbots.",
-<<<<<<< HEAD
-  "version": "2.0.0-beta.6",
-=======
-  "version": "1.1.13",
->>>>>>> 7924fe06
+  "version": "2.0.0-beta.7",
   "author": "Botpress",
   "bin": {
     "bp": "./bin/botpress",
