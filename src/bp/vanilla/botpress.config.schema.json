--- conflicted
+++ resolved
@@ -17,10 +17,7 @@
           "type": "number"
         },
         "bodyLimit": {
-          "type": [
-            "string",
-            "number"
-          ]
+          "type": ["string", "number"]
         },
         "cors": {
           "type": "object",
@@ -34,13 +31,7 @@
           }
         }
       },
-      "required": [
-        "backlog",
-        "bodyLimit",
-        "cors",
-        "port",
-        "proxyPort"
-      ]
+      "required": ["backlog", "bodyLimit", "cors", "port", "proxyPort"]
     },
     "database": {
       "$ref": "#/definitions/DatabaseConfig"
@@ -49,17 +40,10 @@
       "type": "object",
       "properties": {
         "enabled": {
-          "enum": [
-            "$isDevelopment",
-            "$isProduction",
-            false,
-            true
-          ]
+          "enum": ["$isDevelopment", "$isProduction", false, true]
         }
       },
-      "required": [
-        "enabled"
-      ]
+      "required": ["enabled"]
     },
     "dialog": {
       "$ref": "#/definitions/DialogConfig"
@@ -79,32 +63,18 @@
             "type": "boolean"
           }
         },
-        "required": [
-          "enabled",
-          "location"
-        ]
+        "required": ["enabled", "location"]
       }
     },
-<<<<<<< HEAD
     "licenseKey": {
       "description": "The license key for the server.  Optionally you can use the BP_LICENSE_KEY env variable.\nYou can purchase a license on https://botpress.io\nFor usage with Botpress Pro/Enterprise.",
       "type": "string"
-=======
+    },
     "allowStats": {
       "type": "boolean"
->>>>>>> 711483af
     }
   },
-  "required": [
-    "allowStats",
-    "database",
-    "dialog",
-    "ghost",
-    "httpServer",
-    "licenseKey",
-    "logs",
-    "modules"
-  ],
+  "required": ["allowStats", "database", "dialog", "ghost", "httpServer", "licenseKey", "logs", "modules"],
   "definitions": {
     "DatabaseConfig": {
       "type": "object",
@@ -140,15 +110,10 @@
           "type": "string"
         }
       },
-      "required": [
-        "type"
-      ]
+      "required": ["type"]
     },
     "DatabaseType": {
-      "enum": [
-        "postgres",
-        "sqlite"
-      ],
+      "enum": ["postgres", "sqlite"],
       "type": "string"
     },
     "DialogConfig": {
@@ -161,10 +126,7 @@
           "type": "string"
         }
       },
-      "required": [
-        "janitorInterval",
-        "timeoutInterval"
-      ]
+      "required": ["janitorInterval", "timeoutInterval"]
     },
     "LogsConfig": {
       "type": "object",
@@ -176,11 +138,8 @@
           "type": "string"
         }
       },
-      "required": [
-        "expiration",
-        "janitorInterval"
-      ]
+      "required": ["expiration", "janitorInterval"]
     }
   },
   "$schema": "http://json-schema.org/draft-07/schema#"
-}
+}