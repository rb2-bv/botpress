--- conflicted
+++ resolved
@@ -1,10 +1,7 @@
 import { IO, Logger } from 'botpress/sdk'
-<<<<<<< HEAD
+import { CMS } from 'core/services/cms/cms'
 import { converseApiEvents } from 'core/services/converse'
-=======
-import { CMSService } from 'core/services/cms/cms-service'
 import { EventEngine } from 'core/services/middleware/event-engine'
->>>>>>> f9105ffe
 import { inject, injectable, tagged } from 'inversify'
 import _ from 'lodash'
 import Mustache from 'mustache'
@@ -43,7 +40,7 @@
     private logger: Logger,
     @inject(TYPES.ActionService) private actionService: ActionService,
     @inject(TYPES.EventEngine) private eventEngine: EventEngine,
-    @inject(TYPES.CMSService) private cmsService: CMSService
+    @inject(TYPES.CMS) private cms: CMS
   ) {}
 
   async processInstruction(botId, instruction, event): Promise<ProcessingResult> {
@@ -90,7 +87,7 @@
     }
 
     const eventDestination = _.pick(event, ['channel', 'target', 'botId', 'threadId'])
-    const renderedElements = await this.cmsService.renderElement(outputType, args, eventDestination)
+    const renderedElements = await this.cms.renderElement(outputType, args, eventDestination)
     await this.eventEngine.replyToEvent(eventDestination, renderedElements)
 
     return ProcessingResult.none()
