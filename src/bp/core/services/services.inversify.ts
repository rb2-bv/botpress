import LicensingService from 'common/licensing-service'
import { DialogContainerModule } from 'core/services/dialog/dialog.inversify'
import { ContainerModule, interfaces } from 'inversify'

import { TYPES } from '../types'

import ActionService from './action/action-service'
import { AdminContainerModule } from './admin/admin.inversify'
import AuthService from './auth/auth-service'
<<<<<<< HEAD
import { CMS } from './cms/cms'
import { ContentElementSender } from './cms/content-sender'
import { ConverseService } from './converse'
=======
import { CMSService } from './cms/cms-service'
>>>>>>> f9105ffe
import { SkillService } from './dialog/skill/service'
import { GhostContainerModule } from './ghost/ghost.inversify'
import { HookService } from './hook/hook-service'
import { KeyValueStore } from './kvs/kvs'
import CELicensingService from './licensing'
import { LogsJanitor } from './logs/janitor'
import { LogsService } from './logs/service'
import MediaService from './media'
import { EventEngine } from './middleware/event-engine'
import { NotificationsService } from './notification/service'
import { Queue } from './queue'
import MemoryQueue from './queue/memory-queue'
import RealtimeService from './realtime'

const ServicesContainerModule = new ContainerModule((bind: interfaces.Bind) => {
  bind<CMS>(TYPES.CMS)
    .to(CMS)
    .inSingletonScope()

  bind<MediaService>(TYPES.MediaService)
    .to(MediaService)
    .inSingletonScope()

  bind<ActionService>(TYPES.ActionService)
    .to(ActionService)
    .inSingletonScope()

  bind<LicensingService>(TYPES.LicensingService)
    .to(CELicensingService)
    .inSingletonScope()
    .when(() => process.BOTPRESS_EDITION === 'ce')

  bind<Queue>(TYPES.IncomingQueue).toDynamicValue((context: interfaces.Context) => {
    return new MemoryQueue('Incoming', context.container.getTagged(TYPES.Logger, 'name', 'IQueue'))
  })

  bind<Queue>(TYPES.OutgoingQueue).toDynamicValue((context: interfaces.Context) => {
    return new MemoryQueue('Outgoing', context.container.getTagged(TYPES.Logger, 'name', 'OQueue'))
  })

  bind<HookService>(TYPES.HookService)
    .to(HookService)
    .inSingletonScope()

  bind<EventEngine>(TYPES.EventEngine)
    .to(EventEngine)
    .inSingletonScope()

  bind<RealtimeService>(TYPES.RealtimeService)
    .to(RealtimeService)
    .inSingletonScope()

  bind<AuthService>(TYPES.AuthService)
    .to(AuthService)
    .inSingletonScope()

  bind<LogsJanitor>(TYPES.LogJanitorRunner)
    .to(LogsJanitor)
    .inSingletonScope()

  bind<LogsService>(TYPES.LogsService)
    .to(LogsService)
    .inSingletonScope()

  bind<NotificationsService>(TYPES.NotificationsService)
    .to(NotificationsService)
    .inSingletonScope()

  bind<KeyValueStore>(TYPES.KeyValueStore)
    .to(KeyValueStore)
    .inSingletonScope()

  bind<SkillService>(TYPES.SkillService)
    .to(SkillService)
    .inSingletonScope()

  bind<ConverseService>(TYPES.ConverseService)
    .to(ConverseService)
    .inSingletonScope()
})

export const ServicesContainerModules = [
  ServicesContainerModule,
  AdminContainerModule,
  DialogContainerModule,
  GhostContainerModule
]<|MERGE_RESOLUTION|>--- conflicted
+++ resolved
@@ -7,13 +7,8 @@
 import ActionService from './action/action-service'
 import { AdminContainerModule } from './admin/admin.inversify'
 import AuthService from './auth/auth-service'
-<<<<<<< HEAD
 import { CMS } from './cms/cms'
-import { ContentElementSender } from './cms/content-sender'
 import { ConverseService } from './converse'
-=======
-import { CMSService } from './cms/cms-service'
->>>>>>> f9105ffe
 import { SkillService } from './dialog/skill/service'
 import { GhostContainerModule } from './ghost/ghost.inversify'
 import { HookService } from './hook/hook-service'
