--- conflicted
+++ resolved
@@ -1,12 +1,8 @@
 import 'bluebird-global'
 import 'common/polyfills'
-<<<<<<< HEAD
-=======
+import center from 'core/logger/center'
 import 'core/modules-resolver'
 import 'sdk/rewire'
-
->>>>>>> 400d0b48
-import center from 'core/logger/center'
 import 'sdk/rewire'
 
 import * as sdk from 'botpress/sdk'
