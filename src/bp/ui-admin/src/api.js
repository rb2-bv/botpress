--- conflicted
+++ resolved
@@ -1,6 +1,5 @@
 import Promise from 'bluebird'
 import axios from 'axios'
-import { toast } from 'react-toastify'
 import _ from 'lodash'
 import { pullToken, logout } from './Auth'
 
@@ -50,19 +49,9 @@
   return client
 }
 
-<<<<<<< HEAD
-const showToast = message => {
-  toast.error(message, {
-    position: toast.POSITION.TOP_RIGHT
-  })
-}
-
-const overrideApiUrl = process.env.REACT_APP_API_URL ? { baseURL: `${process.env.REACT_APP_API_URL}/admin` } : {}
-=======
 const overrideApiUrl = process.env.REACT_APP_API_URL
   ? { baseURL: `${process.env.REACT_APP_API_URL}/api/v1` }
   : { baseURL: `/api/v1` }
->>>>>>> a71b085d
 
 export default {
   getSecured({ token, toastErrors = true } = {}) {
