--- conflicted
+++ resolved
@@ -122,19 +122,18 @@
     handler: processIncoming
   }
 
-<<<<<<< HEAD
-  return { 
-    registerConnector,
-    parse,
-    getTemplates,
-    getPlatforms,
-    incomingMiddleware,
-    getDocument,
-    saveDocument
-  }
-=======
+
   const proactiveMethods = Proactive({ sendBloc, db })
 
-  return { registerConnector, parse, getTemplates, incomingMiddleware, getDocument, saveDocument, ...proactiveMethods }
->>>>>>> f3d74554
+  return { 
+    registerConnector, 
+    parse, 
+    getTemplates, 
+    getPlatforms, 
+    incomingMiddleware, 
+    getDocument, 
+    saveDocument, 
+    ...proactiveMethods
+  }
+
 }