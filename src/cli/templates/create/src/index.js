/*
  Botpress module template. This is your module's entry point.
  Please have a look at the docs for more information about config, init and ready.
  https://botpress.io/docs
*/

module.exports = {
  config: {},

<<<<<<< HEAD
  init: async (bp, configurator) => {
=======
  init: async function(bp, configurator, helpers) {
>>>>>>> 0f35e87c
    // This is called before ready.
    // At this point your module is just being initialized, it is not loaded yet.
  },

<<<<<<< HEAD
  ready: async (bp, configurator) => {
=======
  ready: async function(bp, configurator, helpers) {
>>>>>>> 0f35e87c
    // Your module's been loaded by Botpress.
    // Serve your APIs here, execute logic, etc.

    const config = await configurator.loadAll()
    // Do fancy stuff here :)
  }
}<|MERGE_RESOLUTION|>--- conflicted
+++ resolved
@@ -7,20 +7,12 @@
 module.exports = {
   config: {},
 
-<<<<<<< HEAD
-  init: async (bp, configurator) => {
-=======
-  init: async function(bp, configurator, helpers) {
->>>>>>> 0f35e87c
+  init: async (bp, configurator, helpers) => {
     // This is called before ready.
     // At this point your module is just being initialized, it is not loaded yet.
   },
 
-<<<<<<< HEAD
-  ready: async (bp, configurator) => {
-=======
-  ready: async function(bp, configurator, helpers) {
->>>>>>> 0f35e87c
+  ready: async (bp, configurator, helpers) => {
     // Your module's been loaded by Botpress.
     // Serve your APIs here, execute logic, etc.
 
