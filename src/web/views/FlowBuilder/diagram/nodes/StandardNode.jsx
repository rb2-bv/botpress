--- conflicted
+++ resolved
@@ -155,28 +155,6 @@
 export class StandardNodeModel extends NodeModel {
   constructor({ id, x, y, name, onEnter = [], onReceive = [], next = [], isStartNode = false }) {
     super('standard', id)
-<<<<<<< HEAD
-=======
-    this.addPort(new StandardIncomingPortModel('in'))
-
-    // We create as many output port as needed
-    for (let i = 0; i < next.length; i++) {
-      const nodeType = next[i].node.startsWith('#') ? 'exit' : 'normal'
-      this.addPort(new StandardOutgoingPortModel('out' + i, nodeType))
-    }
-
-    if (_.isString(onEnter)) {
-      onEnter = [onEnter]
-    }
-
-    if (_.isString(onReceive)) {
-      onReceive = [onReceive]
-    }
-
-    if (!_.isArray(next) && _.isObjectLike(next)) {
-      next = [next]
-    }
->>>>>>> 1dddc13d
 
     this.setData({ name, onEnter, onReceive, next, isStartNode })
 
