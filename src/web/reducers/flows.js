--- conflicted
+++ resolved
@@ -44,41 +44,12 @@
   nodeInBuffer: null
 }
 
-<<<<<<< HEAD
 function applySnapshot(state, snapshot) {
   return {
     ...state,
     currentFlow: snapshot.activeFlow,
     currentFlowNode: snapshot.activeFlowNode,
     flowsByName: snapshot.flowsByName
-  }
-}
-
-function createSnapshot(state) {
-  const snapshot = {
-    activeFlow: state.currentFlow,
-    activeFlowNode: state.currentFlowNode,
-    flowsByName: Object.assign({}, state.flowsByName)
-  }
-
-  const lastSnapshot = _.head(state.snapshots)
-
-  let snapshots = _.take(state.snapshots, SNAPSHOT_SIZE)
-
-  if (
-    state.currentSnapshotIndex === 0 &&
-    state.snapshots.length > 1 &&
-    lastSnapshot &&
-    snapshot.activeFlow === lastSnapshot.activeFlow &&
-    (!!snapshot.activeFlowNode && snapshot.activeFlowNode === lastSnapshot.activeFlowNode)
-  ) {
-    snapshots = _.drop(snapshots, 1) // We merge the current and last snapshots
-  }
-
-  return {
-    ...state,
-    snapshots: [snapshot, ...snapshots],
-    currentSnapshotIndex: 0
   }
 }
 
@@ -94,25 +65,6 @@
   return nodes
 }
 
-function copyName(siblingNames, nameToCopy) {
-  let copies = siblingNames.filter(name => name.startsWith(`${nameToCopy}-copy`))
-
-  if (!copies.length) {
-    return `${nameToCopy}-copy`
-  }
-
-  let i = 1
-  while (true) {
-    if (!copies.find(name => name === `${nameToCopy}-copy-${i}`)) {
-      return `${nameToCopy}-copy-${i}`
-    } else {
-      i += 1
-    }
-  }
-}
-
-=======
->>>>>>> d97c4a36
 function computeFlowsHash(state) {
   const hashAction = (hash, action) => {
     if (_.isArray(action)) {
@@ -200,15 +152,6 @@
     ...state,
     snapshots: [snapshot, ...snapshots],
     currentSnapshotIndex: 0
-  }
-}
-
-function applySnapshot(state, snapshot) {
-  return {
-    ...state,
-    currentFlow: snapshot.activeFlow,
-    currentFlowNode: snapshot.activeFlowNode,
-    flowsByName: snapshot.flowsByName
   }
 }
 
@@ -395,13 +338,8 @@
                 const targetNode = _.find(currentFlow.nodes, { id: (link || {}).target })
                 let remapNode = ''
 
-<<<<<<< HEAD
                 if (value.node.includes('.flow.json') || value.node === 'END' || value.node.startsWith('#')) {
                   remapNode = value.node
-=======
-                if ((_.isString(value) && value.includes('.flow.json')) || value === 'END') {
-                  remapNode = value
->>>>>>> d97c4a36
                 }
 
                 return { ...value, node: (targetNode && targetNode.name) || remapNode }
