## README

[![CodeBuild](https://codebuild.us-east-1.amazonaws.com/badges?uuid=eyJlbmNyeXB0ZWREYXRhIjoiamMxSkRSWTF6UHl6NjREN0tHajN0SHpUWUs3dnU4R1YvTDVFNTJYVHl1N3R2cStESnFHTitjeVBHV2Z2a21kK0tYMXZpbUl5YmVQaDFHSGFibGhtTHZzPSIsIml2UGFyYW1ldGVyU3BlYyI6IlhJK3FQSFZQb0VuQlpTWm8iLCJtYXRlcmlhbFNldFNlcmlhbCI6MX0%3D&branch=master)](https://console.aws.amazon.com/codebuild/home?region=us-east-1#/projects/botpress-server-binaries/view)

## Quick Start

1. Run `yarn` to fetch node packages
1. In the folder _src/bp/ui-admin_, run `yarn && yarn build`
1. In the folder _build/module-builder_, run `yarn && yarn build`
1. Go back to the root of the project and run `yarn build` to compile TS files and copy static content
1. Run `yarn start` to start the server.

### Building issues

If you have errors when building modules (timeout, random errors, etc), try the following:

1. Set the environment variable GULP_SERIES=true before starting the build
1. If it doesn't work, go in each module folder and type `yarn && yarn build`

## Development

1. Run `yarn watch` to rebuild everytime you change a .ts file
1. Run `yarn start` in another terminal
1. Optionnaly run `yarn watch` in each module folders you are working on

<<<<<<< HEAD
## Target a specific Botpress Edition

You can target a specific Botpress Edition when starting the app. Just add the following environment variable: `EDITION=<ce|pro|ee> yarn start`. By default, `yarn start` will target the Community Edition.

=======
>>>>>>> 9a7b9eea
## Documentation

### Developer's Guide

We use [Docusaurus](https://docusaurus.io/en/) to create the Developer's Guide.

- To start the development server, run `yarn start:guide`
- To generate the static files, run `yarn build:guide`. The generated files will appear under `/docs/guide/build`

### SDK Reference

We use [TypeDoc](https://github.com/TypeStrong/typedoc) the generate the SDK Reference directly from the source code.

- Run `yarn build:reference` to generate the documentation. THe static files will appear under `/docs/reference/`.<|MERGE_RESOLUTION|>--- conflicted
+++ resolved
@@ -23,13 +23,10 @@
 1. Run `yarn start` in another terminal
 1. Optionnaly run `yarn watch` in each module folders you are working on
 
-<<<<<<< HEAD
 ## Target a specific Botpress Edition
 
 You can target a specific Botpress Edition when starting the app. Just add the following environment variable: `EDITION=<ce|pro|ee> yarn start`. By default, `yarn start` will target the Community Edition.
 
-=======
->>>>>>> 9a7b9eea
 ## Documentation
 
 ### Developer's Guide
