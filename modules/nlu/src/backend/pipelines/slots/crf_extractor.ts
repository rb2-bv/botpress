import * as sdk from 'botpress/sdk'
import fs from 'fs'
import _ from 'lodash'
import kmeans from 'ml-kmeans'
import tmp from 'tmp'

import FastText, { FastTextTrainArgs } from '../../tools/fastText'
import { SlotExtractor } from '../../typings'

import { generatePredictionSequence, Sequence, Token } from './pre-processor'

// TODO grid search / optimization for those hyperparams
const K_CLUSTERS = 15
const CRF_TRAINER_PARAMS = {
  c1: '0.0001',
  c2: '0.01',
  max_iterations: '500',
  'feature.possible_transitions': '1',
  'feature.possible_states': '1'
}
<<<<<<< HEAD
const FT_PARAMS = {
=======
const FT_PARAMS: FastTextTrainArgs = {
>>>>>>> 70dd0866
  method: 'skipgram',
  minCount: 2,
  bucket: 25000,
  dim: 15,
  learningRate: 0.5,
  wordGram: 3,
  maxn: 6,
  minn: 2,
  epoch: 50
<<<<<<< HEAD
} as FastTextTrainArgs
=======
}
>>>>>>> 70dd0866

export default class CRFExtractor implements SlotExtractor {
  private _isTrained: boolean = false
  private _ftModelFn = ''
  private _crfModelFn = ''
  private _ft!: FastText
  private _tagger!: sdk.MLToolkit.CRF.Tagger
  private _kmeansModel

  constructor(private toolkit: typeof sdk.MLToolkit) {}

  async train(trainingSet: Sequence[]) {
    this._isTrained = false
    await this._trainLanguageModel(trainingSet)
    await this._trainKmeans(trainingSet)
    await this._trainCrf(trainingSet)

    this._tagger = this.toolkit.CRF.createTagger()
    await this._tagger.open(this._crfModelFn)
    this._isTrained = true
  }

  // TODO perform intent slot filtering here
<<<<<<< HEAD
  async extract(text: string, intentName: string, entitites: sdk.NLU.Entity[]): Promise<sdk.NLU.IntentSlot[]> {
=======
  async extract(text: string, intentName: string, entitites: sdk.NLU.Entity[]): Promise<any> {
>>>>>>> 70dd0866
    const seq = generatePredictionSequence(text, intentName, entitites)
    const tags = await this.tag(seq)

    return _.zip(seq.tokens, tags)
      .filter(tokTag => tokTag[1] != 'o')
      .reduce((slots: any, [token, tag]) => {
        if (token && tag) {
          console.log(tag)
          const slotName = tag.slice(2)
          if (tag[0] === 'I' && slots[slotName]) {
            slots[slotName] += ` ${token.value}`
          } else if (tag[0] === 'B' && slots[slotName]) {
            if (Array.isArray(slots[slotName])) slotName[slotName].push(token.value)
            else slots[slotName] = [slots[slotName], token.value]
          } else {
            slots[slotName] = token.value
          }
          return slots
        }
      }, {})
  }

  async tag(seq: Sequence): Promise<string[]> {
    if (!this._isTrained) {
      throw new Error('Model not trained, please call train() before')
    }
    const inputVectors: string[][] = []
    for (let i = 0; i < seq.tokens.length; i++) {
      const featureVec = await this._vectorize(seq.tokens, seq.intent, i)

      inputVectors.push(featureVec)
    }

    return this._tagger.tag(inputVectors).result
  }

  private async _trainKmeans(sequences: Sequence[]): Promise<any> {
    const tokens = _.flatMap(sequences, s => s.tokens)
    const data = await Promise.mapSeries(tokens, async t => await this._ft.wordVectors(t.value))
    try {
      this._kmeansModel = kmeans(data, K_CLUSTERS)
    } catch (error) {
      console.error('error tra ining Kmeans', error)
      throw error
    }
  }

  private async _trainCrf(sequences: Sequence[]) {
    this._crfModelFn = tmp.fileSync({ postfix: '.bin' }).name
    const trainer = this.toolkit.CRF.createTrainer()
    trainer.set_params(CRF_TRAINER_PARAMS)
    trainer.set_callback(str => {
      /* swallow training results */
    })

    for (const seq of sequences) {
      const inputVectors: string[][] = []
      const labels: string[] = []
      for (let i = 0; i < seq.tokens.length; i++) {
        const featureVec = await this._vectorize(seq.tokens, seq.intent, i)

        inputVectors.push(featureVec)

        const labelSlot = seq.tokens[i].slot ? `-${seq.tokens[i].slot}` : ''
        labels.push(`${seq.tokens[i].tag}${labelSlot}`)
      }
      trainer.append(inputVectors, labels)
    }

    trainer.train(this._crfModelFn)
  }

  private async _trainLanguageModel(samples: Sequence[]) {
    this._ftModelFn = tmp.fileSync({ postfix: '.bin' }).name
    const ftTrainFn = tmp.fileSync({ postfix: '.txt' }).name
    this._ft = new FastText(this._ftModelFn)

    const trainContent = samples.reduce((corpus, seq) => {
      const cannonicSentence = seq.tokens
        .map(s => {
          if (s.tag === 'o') return s.value
          else return s.slot
        })
        .join(' ')
      return `${corpus}${cannonicSentence}\n`
    }, '')

    fs.writeFileSync(ftTrainFn, trainContent, 'utf8')
    this._ft.train(ftTrainFn, FT_PARAMS)
  }

  private async _vectorizeToken(
    token: Token,
    intentName: string,
    featPrefix: string,
    includeCluster: boolean
  ): Promise<string[]> {
    const vector: string[] = [`${featPrefix}intent=${intentName}`]

    if (token.value === token.value.toLowerCase()) vector.push(`${featPrefix}low`)
    if (token.value === token.value.toUpperCase()) vector.push(`${featPrefix}up`)
    if (
      token.value.length > 1 &&
      token.value[0] === token.value[0].toUpperCase() &&
      token.value[1] === token.value[1].toLowerCase()
    )
      vector.push(`${featPrefix}title`)
    if (includeCluster) {
      const cluster = await this._getWordCluster(token.value)
      vector.push(`${featPrefix}cluster=${cluster.toString()}`)
    }

    const entititesFeatures = (token.matchedEntities.length ? token.matchedEntities : ['none']).map(
      ent => `${featPrefix}entity=${ent}`
    )

    return [...vector, ...entititesFeatures]
  }
<<<<<<< HEAD

  // TODO maybe use a slice instead of the whole token seq ?
  private async _vectorize(tokens: Token[], intentName: string, idx: number): Promise<string[]> {
    const prev = idx === 0 ? ['w[0]bos'] : await this._vectorizeToken(tokens[idx - 1], intentName, 'w[-1]', true)
    const current = await this._vectorizeToken(tokens[idx], intentName, 'w[0]', false)
    const next =
      idx === tokens.length - 1 ? ['w[0]eos'] : await this._vectorizeToken(tokens[idx + 1], intentName, 'w[1]', true)

=======

  // TODO maybe use a slice instead of the whole token seq ?
  private async _vectorize(tokens: Token[], intentName: string, idx: number): Promise<string[]> {
    const prev = idx === 0 ? ['w[0]bos'] : await this._vectorizeToken(tokens[idx - 1], intentName, 'w[-1]', true)
    const current = await this._vectorizeToken(tokens[idx], intentName, 'w[0]', false)
    const next =
      idx === tokens.length - 1 ? ['w[0]eos'] : await this._vectorizeToken(tokens[idx + 1], intentName, 'w[1]', true)

>>>>>>> 70dd0866
    return [...prev, ...current, ...next]
  }

  private async _getWordCluster(word: string): Promise<number> {
    const vector = await this._ft.wordVectors(word)
    return this._kmeansModel.nearest([vector])[0]
  }
}<|MERGE_RESOLUTION|>--- conflicted
+++ resolved
@@ -18,11 +18,7 @@
   'feature.possible_transitions': '1',
   'feature.possible_states': '1'
 }
-<<<<<<< HEAD
-const FT_PARAMS = {
-=======
 const FT_PARAMS: FastTextTrainArgs = {
->>>>>>> 70dd0866
   method: 'skipgram',
   minCount: 2,
   bucket: 25000,
@@ -32,11 +28,7 @@
   maxn: 6,
   minn: 2,
   epoch: 50
-<<<<<<< HEAD
-} as FastTextTrainArgs
-=======
 }
->>>>>>> 70dd0866
 
 export default class CRFExtractor implements SlotExtractor {
   private _isTrained: boolean = false
@@ -60,11 +52,7 @@
   }
 
   // TODO perform intent slot filtering here
-<<<<<<< HEAD
   async extract(text: string, intentName: string, entitites: sdk.NLU.Entity[]): Promise<sdk.NLU.IntentSlot[]> {
-=======
-  async extract(text: string, intentName: string, entitites: sdk.NLU.Entity[]): Promise<any> {
->>>>>>> 70dd0866
     const seq = generatePredictionSequence(text, intentName, entitites)
     const tags = await this.tag(seq)
 
@@ -183,7 +171,6 @@
 
     return [...vector, ...entititesFeatures]
   }
-<<<<<<< HEAD
 
   // TODO maybe use a slice instead of the whole token seq ?
   private async _vectorize(tokens: Token[], intentName: string, idx: number): Promise<string[]> {
@@ -192,16 +179,6 @@
     const next =
       idx === tokens.length - 1 ? ['w[0]eos'] : await this._vectorizeToken(tokens[idx + 1], intentName, 'w[1]', true)
 
-=======
-
-  // TODO maybe use a slice instead of the whole token seq ?
-  private async _vectorize(tokens: Token[], intentName: string, idx: number): Promise<string[]> {
-    const prev = idx === 0 ? ['w[0]bos'] : await this._vectorizeToken(tokens[idx - 1], intentName, 'w[-1]', true)
-    const current = await this._vectorizeToken(tokens[idx], intentName, 'w[0]', false)
-    const next =
-      idx === tokens.length - 1 ? ['w[0]eos'] : await this._vectorizeToken(tokens[idx + 1], intentName, 'w[1]', true)
-
->>>>>>> 70dd0866
     return [...prev, ...current, ...next]
   }
 
