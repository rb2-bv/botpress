import React from 'react'
<<<<<<< HEAD
import Select from 'react-select'
import { Button, Modal, FormControl } from 'react-bootstrap'
import { sanitizeFilenameNoExt } from '../../util'
=======
import { Button, Modal, FormControl, ButtonToolbar, ToggleButton, ToggleButtonGroup } from 'react-bootstrap'
import nanoid from 'nanoid'
>>>>>>> 297c0c26

const DEFAULT_STATE = {
  name: '',
  type: undefined
}

export default class CreateEntityModal extends React.Component {
  state = { ...DEFAULT_STATE }

  handleNameChange = e => this.setState({ name: e.target.value })
  handleTypeChange = value => this.setState({ type: value })

  createEntity = () => {
    const entity = {
      id: sanitizeFilenameNoExt(this.state.name),
      name: this.state.name,
      type: this.state.type,
      pattern: '',
      occurences: []
    }
    this.props.axios.post(`/mod/nlu/entities/`, entity).then(() => {
      this.setState({ ...DEFAULT_STATE })
      this.props.onEntityCreated(entity)
      this.props.hide()
    })
  }

  render() {
    return (
      <Modal show={this.props.visible} bsSize="small" onHide={this.props.hide} animation={false}>
        <Modal.Header closeButton>
          <Modal.Title>Create Entity</Modal.Title>
        </Modal.Header>
        <Modal.Body>
          <h4>Name</h4>
          <FormControl
            tabIndex="1"
            autoFocus
            type="text"
            placeholder="Name"
            value={this.state.name}
            onChange={this.handleNameChange}
          />

          <h4>Type</h4>
          <ButtonToolbar>
            <ToggleButtonGroup
              justified
              type="radio"
              name="entity-type"
              value={this.state.type}
              onChange={this.handleTypeChange}
            >
              <ToggleButton value={'pattern'}>Pattern</ToggleButton>
              <ToggleButton value={'list'}>List</ToggleButton>
            </ToggleButtonGroup>
          </ButtonToolbar>
        </Modal.Body>
        <Modal.Footer>
          <Button
            tabIndex="3"
            bsStyle="primary"
            disabled={!this.state.name.trim().length || this.state.type === undefined}
            onClick={this.createEntity}
          >
            Create Entity
          </Button>
        </Modal.Footer>
      </Modal>
    )
  }
}<|MERGE_RESOLUTION|>--- conflicted
+++ resolved
@@ -1,12 +1,7 @@
 import React from 'react'
-<<<<<<< HEAD
-import Select from 'react-select'
-import { Button, Modal, FormControl } from 'react-bootstrap'
+
+import { Button, Modal, FormControl, ButtonToolbar, ToggleButton, ToggleButtonGroup } from 'react-bootstrap'
 import { sanitizeFilenameNoExt } from '../../util'
-=======
-import { Button, Modal, FormControl, ButtonToolbar, ToggleButton, ToggleButtonGroup } from 'react-bootstrap'
-import nanoid from 'nanoid'
->>>>>>> 297c0c26
 
 const DEFAULT_STATE = {
   name: '',
