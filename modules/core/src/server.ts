import 'bluebird-global'
import errorHandler from 'errorhandler'
import express from 'express'
import { Server } from 'http'
import { inject, injectable, tagged } from 'inversify'

import { ConfigProvider } from './config/config-loader'
import { Logger } from './misc/interfaces'
import { TYPES } from './misc/types'
import { BotRepository } from './repositories/bot-repository'
import { BotRouter } from './router/bot-router'
import { IndexRouter } from './router/index-router'

const BASE_API_PATH = '/api/v1'

@injectable()
export default class HTTPServer {
  server: Server
  app: express.Express

<<<<<<< HEAD
  constructor(
    @inject(TYPES.Logger)
    @tagged('name', 'HTTP')
    private logger: Logger,
    @inject(TYPES.BotRepository) private botRepository: BotRepository,
    @inject(TYPES.ConfigProvider) private configProvider: ConfigProvider
  ) {
    const indexRouter = new IndexRouter()
    const botRouter = new BotRouter(botRepository)

=======
  constructor(@inject(TYPES.BotRepository) private botRepository: BotRepository) {
    const routers = [new IndexRouter(), new BotRouter(botRepository)]
>>>>>>> cb38a0ef
    this.app = express()
    this.app.use(BASE_API_PATH, [...routers.map(r => r.router)])

    if (process.env.NODE_ENV === 'development') {
      this.app.use(errorHandler())
    }
  }

  async start() {
    const botpressConfig = await this.configProvider.getBotpressConfig()
    const config = botpressConfig.httpServer

    await Promise.fromCallback(callback => {
      this.server = this.app.listen(config, callback)
    })

    this.logger.info(`API listening on http://${config.host || 'localhost'}:${config.port}`)

    return this.app
  }
}<|MERGE_RESOLUTION|>--- conflicted
+++ resolved
@@ -18,7 +18,6 @@
   server: Server
   app: express.Express
 
-<<<<<<< HEAD
   constructor(
     @inject(TYPES.Logger)
     @tagged('name', 'HTTP')
@@ -26,13 +25,8 @@
     @inject(TYPES.BotRepository) private botRepository: BotRepository,
     @inject(TYPES.ConfigProvider) private configProvider: ConfigProvider
   ) {
-    const indexRouter = new IndexRouter()
-    const botRouter = new BotRouter(botRepository)
+    const routers = [new IndexRouter(), new BotRouter(this.botRepository)]
 
-=======
-  constructor(@inject(TYPES.BotRepository) private botRepository: BotRepository) {
-    const routers = [new IndexRouter(), new BotRouter(botRepository)]
->>>>>>> cb38a0ef
     this.app = express()
     this.app.use(BASE_API_PATH, [...routers.map(r => r.router)])
 
