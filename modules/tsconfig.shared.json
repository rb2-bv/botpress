{
  "compilerOptions": {
    "declaration": true,
    "sourceMap": true,
    "strict": false,
    "declarationMap": true,
    "module": "commonjs",
    "esModuleInterop": true,
    "resolveJsonModule": true,
    "target": "es6",
    "lib": ["es7"],
    "moduleResolution": "node",
    "experimentalDecorators": true,
<<<<<<< HEAD
    "emitDecoratorMetadata": false,
    "typeRoots": ["typings", "../node_modules/@types"],
    "types": ["reflect-metadata", "jest", "bluebird-global"]
  }
=======
    "emitDecoratorMetadata": true,
    "types": ["reflect-metadata", "jest", "bluebird-global", "node"]
  },
  "exclude": ["**/*.test.ts", "../out"]
>>>>>>> 29d244c7
}<|MERGE_RESOLUTION|>--- conflicted
+++ resolved
@@ -11,15 +11,9 @@
     "lib": ["es7"],
     "moduleResolution": "node",
     "experimentalDecorators": true,
-<<<<<<< HEAD
-    "emitDecoratorMetadata": false,
+    "emitDecoratorMetadata": true,
     "typeRoots": ["typings", "../node_modules/@types"],
-    "types": ["reflect-metadata", "jest", "bluebird-global"]
-  }
-=======
-    "emitDecoratorMetadata": true,
     "types": ["reflect-metadata", "jest", "bluebird-global", "node"]
   },
   "exclude": ["**/*.test.ts", "../out"]
->>>>>>> 29d244c7
 }